import numpy as np
import json
import os

# from tf.keras.callbacks import ModelCheckpoint
# from keras.layers import (
#     Input,
#     SeparableConv1D,
#     Conv1D,
#     MaxPooling1D,
#     Lambda,
#     Multiply,
#     Dropout,
#     Dense,
#     Embedding,
#     Dot,
#     Concatenate,
#     Reshape,
#     Add,
#     Average,
#     GlobalMaxPooling1D,
#     GlobalMaxPooling2D,
#     Permute,
#     RepeatVector,
#     Flatten,
# )
# from keras.layers.wrappers import TimeDistributed
# from keras.regularizers import l1_l2
# from keras.optimizers import Adam, RMSprop, SGD
# from keras.models import Model, load_model
# from keras.initializers import TruncatedNormal
# from keras.constraints import MinMaxNorm
# import keras.backend as K
import tensorflow as tf
<<<<<<< HEAD
=======
from .preprocessing import Preprocessor
>>>>>>> 64e5542c
from .models import CCLMModelBase


class Pretrainer:
    """
    A pretrainer needs to accept a base, implement some core layers that it
    will fit (in addition to the base, optionally), and implement a top to the
    network that represents its specific task.

    The
    """

    def __init__(self, base=None, task_name="pretraining", base_args={}, **kwargs):
        self.transfer_layer_names = []
        self.model = None
        self.extra_inputs = []
        self.extra_outputs = []
        if base is None:
            base = CCLMModelBase(**base_args)
        self.base = base
        self.task_name = task_name
        self.common_output = self.add_core_layers()
        self.specific_output = self.add_task_specific_layers()
        outputs = (
            self.specific_output
            if isinstance(self.specific_output, list)
            else [self.specific_output]
        )
        print(self.base.embedder.input, self.extra_inputs)
        print(outputs)
        self.model = Model(
            self.base.embedder.inputs + self.extra_inputs, outputs + self.extra_outputs
        )

    def fit(self):
        raise NotImplementedError

    def compile(self, *args, **kwargs):
        self.model.compile(*args, **kwargs)


class MaskedLanguagePretrainer(Pretrainer):
    def __init__(self, *args, **kwargs):
        # preprocessor = kwargs.get("preprocessor", None)
        # if preprocessor is None:
        #     assert (
        #         "preprocessor_args" in kwargs
        #     ), "Must pass proprocessor_args if not passing preprocessor"
        #     preprocessor = Preprocessor(**kwargs["preprocessor_args"])
        self.preprocessor = kwargs["preprocessor"]
        super().__init__(*args, **kwargs)

    def add_core_layers(self):
        """
        Add a number of conv layers to go from a character level representation
        to a deeper representation, then add attention heads over it. Use
        dilation_rate to increase the ability of the model to increase in scope
        """
        tn = self.task_name
        ln = f"{tn}_core_c1"
        self.transfer_layer_names.append(ln)
        new_conv = Conv1D(
            128, 3, padding="same", activation="tanh", name=ln, dilation_rate=2
        )(self.base.embedder.output)
        new_conv = Dropout(0.25)(new_conv)
        # add attention heads
        n_attention_heads = 4
        new_conv_shape = int(new_conv.shape[1])
        att_heads = []

        for head_num in range(n_attention_heads):
            att = Permute((2, 1))(new_conv)
            ln = f"{tn}_core_att_{head_num}"
            self.transfer_layer_names.append(ln)
            att = Dense(new_conv_shape, activation="softmax", name=ln)(att)
            att = Permute((2, 1))(att)
            att_out = Multiply()([new_conv, att])
            att_heads.append(att_out)
        cat = Concatenate()(att_heads)

        ln = f"{tn}_core_c2"
        self.transfer_layer_names.append(ln)
        conv_2 = Conv1D(
            128, 3, padding="same", activation="relu", name=ln, dilation_rate=3
        )(cat)
        ln = f"{tn}_core_c3"
        self.transfer_layer_names.append(ln)
        conv_3 = Conv1D(
            128, 3, padding="same", activation="relu", name=ln, dilation_rate=3
        )(conv_2)
        return conv_3

    def add_task_specific_layers(self):
        """
        Take the representation we've learned and put a task-specific head on
        it to do masked language modeling.
        """
        gmp = GlobalMaxPooling1D()(self.common_output)
        d = Dense(
            self.preprocessor.vocab_size,
            activation="softmax",
            name=f"{self.task_name}_final_dense",
        )(gmp)
        return d<|MERGE_RESOLUTION|>--- conflicted
+++ resolved
@@ -32,10 +32,6 @@
 # from keras.constraints import MinMaxNorm
 # import keras.backend as K
 import tensorflow as tf
-<<<<<<< HEAD
-=======
-from .preprocessing import Preprocessor
->>>>>>> 64e5542c
 from .models import CCLMModelBase
 
 
@@ -66,7 +62,7 @@
         )
         print(self.base.embedder.input, self.extra_inputs)
         print(outputs)
-        self.model = Model(
+        self.model = tf.keras.Model(
             self.base.embedder.inputs + self.extra_inputs, outputs + self.extra_outputs
         )
 
